# =============================================================================
# BLOOCUBE AI SERVICES - OPTIMIZED DOCKERFILE FOR GCP CLOUD RUN
# =============================================================================

# -----------------------------------------------------------------------------
# STAGE 1 - BUILDER
# -----------------------------------------------------------------------------
FROM python:3.11-slim as builder

# Build arguments
ARG BUILDKIT_INLINE_CACHE=1
ARG PIP_NO_CACHE_DIR=1

# Environment variables
ENV PYTHONDONTWRITEBYTECODE=1 \
    PYTHONUNBUFFERED=1 \
    PIP_NO_CACHE_DIR=1 \
    PIP_DISABLE_PIP_VERSION_CHECK=1

# Install essential build dependencies
RUN apt-get update && apt-get install -y --no-install-recommends \
    build-essential gcc g++ make \
    libpq-dev libffi-dev libssl-dev \
    libxml2-dev libxslt1-dev zlib1g-dev \
    libjpeg-dev libpng-dev \
    curl wget git && \
    apt-get clean && rm -rf /var/lib/apt/lists/* /tmp/* /var/tmp/*

# Create virtual environment
RUN python -m venv /opt/venv
ENV PATH="/opt/venv/bin:$PATH"

# Upgrade pip and install dependencies
RUN pip install --upgrade pip setuptools wheel

# Copy requirements and install
COPY requirements.txt /tmp/requirements.txt
RUN pip install --no-cache-dir --timeout=600 -r /tmp/requirements.txt

# Download NLTK data
RUN python -c "import nltk, os; d='/opt/venv/nltk_data'; os.makedirs(d, exist_ok=True); [nltk.download(x, download_dir=d, quiet=True) for x in ['punkt','stopwords','vader_lexicon']]"

# Download spaCy model
<<<<<<< HEAD
RUN python -c "import spacy; spacy.cli.download('en_core_web_sm')"
=======
RUN python -m spacy download en_core_web_sm

>>>>>>> ce5d1791

# -----------------------------------------------------------------------------
# STAGE 2 - PRODUCTION
# -----------------------------------------------------------------------------
FROM python:3.11-slim as production

# Environment setup
ENV PYTHONDONTWRITEBYTECODE=1 \
    PYTHONUNBUFFERED=1 \
    PYTHONPATH=/app \
    NLTK_DATA=/app/nltk_data \
    PORT=8080 \
    UVICORN_WORKERS=2

# Install minimal runtime dependencies
RUN apt-get update && apt-get install -y --no-install-recommends \
    libpq5 libffi8 libssl3 \
    libxml2 libxslt1.1 zlib1g \
    libjpeg62-turbo libpng16-16 \
    curl && \
    apt-get clean && rm -rf /var/lib/apt/lists/* /tmp/* /var/tmp/*

# Create non-root user
RUN groupadd -r appgroup && useradd -r -g appgroup -d /app -s /bin/bash -c "App User" appuser

# Copy venv from builder
COPY --from=builder /opt/venv /opt/venv
ENV PATH="/opt/venv/bin:$PATH"

# Set working directory
WORKDIR /app

# Copy NLTK & spaCy model
COPY --from=builder --chown=appuser:appgroup /opt/venv/nltk_data /app/nltk_data
COPY --from=builder --chown=appuser:appgroup /opt/venv/lib/python3.11/site-packages/en_core_web_sm /opt/venv/lib/python3.11/site-packages/en_core_web_sm

# Copy app files
COPY --chown=appuser:appgroup requirements.txt ./
COPY --chown=appuser:appgroup main.py ./
COPY --chown=appuser:appgroup src/ ./src/

# Create necessary directories
RUN mkdir -p logs data uploads temp && chown -R appuser:appgroup /app

# Switch to non-root user
USER appuser

# Create startup script
RUN echo '#!/bin/bash' > /app/start.sh && \
    echo 'echo "🚀 Starting Bloocube AI Services with Gunicorn..."' >> /app/start.sh && \
<<<<<<< HEAD
    echo 'exec gunicorn -k uvicorn.workers.UvicornWorker -w ${UVICORN_WORKERS:-1} -b 0.0.0.0:${PORT:-8080} src.main:app' >> /app/start.sh && \
=======
    echo 'exec gunicorn -k uvicorn.workers.UvicornWorker -w ${UVICORN_WORKERS} -b 0.0.0.0:${PORT} src.main:app' >> /app/start.sh && \
>>>>>>> ce5d1791
    chmod +x /app/start.sh

# Health check
HEALTHCHECK --interval=30s --timeout=10s --start-period=60s --retries=3 \
    CMD curl -f http://localhost:${PORT}/ping || exit 1

# Expose port
EXPOSE 8080

# Start command
CMD ["/app/start.sh"]<|MERGE_RESOLUTION|>--- conflicted
+++ resolved
@@ -41,12 +41,11 @@
 RUN python -c "import nltk, os; d='/opt/venv/nltk_data'; os.makedirs(d, exist_ok=True); [nltk.download(x, download_dir=d, quiet=True) for x in ['punkt','stopwords','vader_lexicon']]"
 
 # Download spaCy model
-<<<<<<< HEAD
-RUN python -c "import spacy; spacy.cli.download('en_core_web_sm')"
-=======
 RUN python -m spacy download en_core_web_sm
 
->>>>>>> ce5d1791
+
+# Download spaCy model
+RUN python -c "import spacy; spacy.cli.download('en_core_web_sm')"
 
 # -----------------------------------------------------------------------------
 # STAGE 2 - PRODUCTION
@@ -96,12 +95,8 @@
 
 # Create startup script
 RUN echo '#!/bin/bash' > /app/start.sh && \
-    echo 'echo "🚀 Starting Bloocube AI Services with Gunicorn..."' >> /app/start.sh && \
-<<<<<<< HEAD
-    echo 'exec gunicorn -k uvicorn.workers.UvicornWorker -w ${UVICORN_WORKERS:-1} -b 0.0.0.0:${PORT:-8080} src.main:app' >> /app/start.sh && \
-=======
-    echo 'exec gunicorn -k uvicorn.workers.UvicornWorker -w ${UVICORN_WORKERS} -b 0.0.0.0:${PORT} src.main:app' >> /app/start.sh && \
->>>>>>> ce5d1791
+    echo 'echo "🚀 Starting Bloocube AI Services..."' >> /app/start.sh && \
+    echo 'exec uvicorn src.main:app --host 0.0.0.0 --port ${PORT:-8080}' >> /app/start.sh && \
     chmod +x /app/start.sh
 
 # Health check
